--- conflicted
+++ resolved
@@ -111,10 +111,10 @@
 ]
 
 extras_require = {
-    "docs": ["Jinja2>=2.10.1,<=2.11.2", "Sphinx>=1.6.3,<3.3.1", "sphinx-rtd-theme==0.5.0",],
+    "docs": ["Jinja2>=2.10.1,<=2.11.2", "Sphinx>=1.6.3,<3.2.2", "sphinx-rtd-theme==0.5.0",],
     "runner": ["cwlref-runner==1.0",],
     "notebook": [],
-    "sentry": ["sentry-sdk[flask]>=0.7.4,<0.19.3"],
+    "sentry": ["sentry-sdk[flask]>=0.7.4,<0.17.9"],
     "tests": tests_require,
 }
 
@@ -173,11 +173,7 @@
     "rq==1.5.2",
     "rq-scheduler==0.10.0",
     "ndg-httpsclient==0.5.1",
-<<<<<<< HEAD
-    "marshmallow==3.8.0",
-=======
     "marshmallow==3.9.0",
->>>>>>> a0bba97d
     "setuptools_scm>=3.1.0,<=4.1.2",
     "tabulate>=0.7.7,<=0.8.7",
     "tqdm>=4.48.1,<=4.48.2",
