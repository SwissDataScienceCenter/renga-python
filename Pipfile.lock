--- conflicted
+++ resolved
@@ -1,7 +1,7 @@
 {
     "_meta": {
         "hash": {
-            "sha256": "acc98573c6b59e3c4bbe25a9b75ff747630def10dbb9bcbe5eac491b235f0aa2"
+            "sha256": "3717fd655eece17022116266b288769eb8708320ea806d3d42651907359267a4"
         },
         "pipfile-spec": 6,
         "requires": {
@@ -455,19 +455,11 @@
         },
         "marshmallow": {
             "hashes": [
-<<<<<<< HEAD
-                "sha256:2272273505f1644580fbc66c6b220cc78f893eb31f1ecde2af98ad28011e9811",
-                "sha256:47911dd7c641a27160f0df5fd0fe94667160ffe97f70a42c3cc18388d86098cc"
-            ],
-            "markers": "python_version >= '3.5'",
-            "version": "==3.8.0"
-=======
                 "sha256:4bc31ab18133083b12893c61f2fc38b93c390d3fd6ae2ac61980b7dc936a1afa",
                 "sha256:97ad6acaf727be986330969cff16040fce051510759ca709de9cd48093c55d04"
             ],
             "markers": "python_version >= '3.5'",
             "version": "==3.9.0"
->>>>>>> a0bba97d
         },
         "mistune": {
             "hashes": [
@@ -694,11 +686,11 @@
         },
         "rq": {
             "hashes": [
-                "sha256:6e32a39d467ffc56fc18f0f0f10abd6aa258895dbac03af31e38fe0c2337aab8",
-                "sha256:fc23788eedc39cad3c10630af1694a550eba2f8519e57e396fd91b1dba0a7d99"
+                "sha256:4d8268e0d541d8016cbb915befd30fc68f1c3a9e77a8cfc02de3e6f22a5314d9",
+                "sha256:601fc7f1600f0b069b1e145678545d1f532316b72716e44fd0295daef917679c"
             ],
             "markers": "python_version >= '3.5'",
-            "version": "==1.5.2"
+            "version": "==1.5.1"
         },
         "rq-scheduler": {
             "hashes": [
@@ -884,11 +876,10 @@
         },
         "chartpress": {
             "hashes": [
-                "sha256:9deda1f79c828eb2d4ada54ddaac3d54b7752f03cb3a26be9a589d55a7b138b7",
-                "sha256:cbdc6a6b598413bc90eb6e41f6151e85358da442786d6f1c871aeb3827303300"
+                "sha256:e4455515dfc4dda0cd9b586b67e6a9d6a6ce7d9a4ad086c6780f9758e9b5c5f4"
             ],
             "index": "pypi",
-            "version": "==0.7.0"
+            "version": "==0.3.2"
         },
         "docker": {
             "hashes": [
